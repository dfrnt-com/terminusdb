{
    "name": "terminusdb-desktop",
    "productName": "TerminusDB",
<<<<<<< HEAD
    "version": "4.0.1",
=======
    "version": "4.0.2",
>>>>>>> 25e17a83
    "private": true,
    "main": "public/electron.js",
    "scripts": {
        "electron-dev": "electron --no-sandbox .",
        "build-mac-os": "npx png2icns public/logo512.png -s 16,32,64,128,256 && npx electron-builder build"
    },
    "devDependencies": {
        "electron": "^10.1.2",
        "electron-builder": "^22.8.1"
    },
    "dependencies": {
        "electron-is-dev": "^1.2.0",
        "ps-node": "^0.1.6"
    },
    "build": {
        "appId": "com.terminusdb.TerminusDB-Desktop",
        "mac": {
            "category": "public.app-category.database",
            "icon": "icon.icns",
            "asar": false
        },
        "win": {
            "asar": false,
            "icon": "public/favicon.ico"
        },
        "nsis": {
            "oneClick": false,
            "allowToChangeInstallationDirectory": true
        }
    }
}<|MERGE_RESOLUTION|>--- conflicted
+++ resolved
@@ -1,11 +1,7 @@
 {
     "name": "terminusdb-desktop",
     "productName": "TerminusDB",
-<<<<<<< HEAD
-    "version": "4.0.1",
-=======
     "version": "4.0.2",
->>>>>>> 25e17a83
     "private": true,
     "main": "public/electron.js",
     "scripts": {
