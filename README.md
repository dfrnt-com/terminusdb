--- conflicted
+++ resolved
@@ -27,13 +27,6 @@
 push, pull, clone, time-travel and other git-like operations on a fully
 featured graph database.
 
-<<<<<<< HEAD
-## Latest Version
-
-v3.0.7
-
-=======
->>>>>>> 6431f88c
 ## Getting Started
 
 Desktop versions of TerminusDB can be found in our [Download Center](https://terminusdb.com/hub/download)
