--- conflicted
+++ resolved
@@ -5,15 +5,9 @@
 [![Build Status](https://github.com/terminusdb/terminusdb/workflows/Publish/badge.svg?branch=master)](https://github.com/terminusdb/terminusdb/actions) ![Discord](https://img.shields.io/discord/689805612053168129?label=Discord&logo=Discord&style=plastic) ![Docker Pulls](https://img.shields.io/docker/pulls/terminusdb/terminusdb-server?logo=Docker&style=plastic) ![Discourse topics](https://img.shields.io/discourse/topics?color=yellow&logo=Discourse&server=https%3A%2F%2Fdiscuss.terminusdb.com%2F&style=plastic) ![GitHub commit activity](https://img.shields.io/github/commit-activity/m/terminusdb/terminusdb?color=orange&logo=GitHub&style=plastic) ![GitHub](https://img.shields.io/github/license/terminusdb/terminusdb?color=pink&logo=apache&style=plastic) ![GitHub release (latest by date)](https://img.shields.io/github/v/release/terminusdb/terminusdb?color=purple&style=plastic)
 
 
-<<<<<<< HEAD
-TerminusDB is an open-source graph database and document store. It is designed for collaboratively building data-intensive applications and knowledge graphs. If you want to collaborate with colleagues or build data-intensive applications, nothing will make you more productive. 
-
-It is a native revision control database that is architecturally similar to Git and other distributed version control systems. 
-=======
 TerminusDB is an open-source graph database and document store. It is designed for collaboratively building data-intensive applications and knowledge graphs. If you want to collaborate with colleagues or build data-intensive applications, nothing will make you more productive.
 
 It is a native revision control database that is architecturally similar to Git and other distributed version control systems.
->>>>>>> 962b9cf6
 
 TerminusDB provides a RESTful API for interacting via the JSON-LD exchange format. You can easily compose applications within your own toolchain that utilise the powerful features of TerminusDB.
 <br/><br/>
@@ -24,11 +18,7 @@
 
 TerminusDB is a lightweight, high-speed immutable database. Our [delta-encoding](docs/whitepaper/terminusdb.pdf) approach makes branch, merge, push, pull, clone, time-travel, and other git-like operations possible.
 
-<<<<<<< HEAD
-Data collaboration is facilitated through [TerminusHub](https://terminusdb.com/hub), which is a freemium service that allows users to manage access to databases and collaboratively work on shared resources. 
-=======
 Data collaboration is facilitated through [TerminusHub](https://terminusdb.com/hub), which is a freemium service that allows users to manage access to databases and collaboratively work on shared resources.
->>>>>>> 962b9cf6
 
 ## Why TerminusDB
 
@@ -37,11 +27,7 @@
 * Powerful query allows you to search for repeating patterns using recursion
 * Generate forms, get data validation, and a flexible & surfable document interface (in the console)
 * Visual tool to build complex data models, which are easy, maintainable, and enforced
-<<<<<<< HEAD
-* Data science/data engineering functionality directly in the database and via TerminusHub 
-=======
 * Data science/data engineering functionality directly in the database and via TerminusHub
->>>>>>> 962b9cf6
 * Clone the production database, branch, merge, collaboration, lineage, versioning, and time travel - Git-like revision control for large databases
 * New paradigm in data-centric application development
 
@@ -50,33 +36,14 @@
 
 We encourage you to read our [Quick Start](https://terminusdb.com/docs/quickstart/) guide to better understand how to get started with TerminusDB.
 
-<<<<<<< HEAD
-Desktop versions of TerminusDB can be found in our [Download Center](https://terminusdb.com/hub/download)
-
-For development and testing, we recommend our [TerminusDB Bootstrap](https://github.com/terminusdb/terminusdb-bootstrap) installer, which uses the Docker image
-=======
 Desktop versions of TerminusDB can be found in our [Download Center](https://terminusdb.com/hub/download).
 
 For development and testing, we recommend our [TerminusDB Bootstrap](https://github.com/terminusdb/terminusdb-bootstrap) installer, which uses the Docker image.
->>>>>>> 962b9cf6
 
 ### Building from source
 
 In order to build from the source, follow the [build from source](docs/BUILD.md) directions.
-<<<<<<< HEAD
 
-### Open Console
-
-Once you have installed terminusdb-server either from the docker image or built from the source you can enter the server location into your browser to view your database from the console "http://SERVER:PORT/". (the default is: https://127.0.0.1:6363/).
-=======
->>>>>>> 962b9cf6
-
-### Open Console
-
-Once you have installed terminusdb-server either from the docker image or built from the source you can enter the server location into your browser to view your database from the console "http://SERVER:PORT/". (the default is: https://127.0.0.1:6363/).
-
-<<<<<<< HEAD
-=======
 ### Open Console
 
 Once you have installed terminusdb-server either from the docker image or built from source you can enter the server location into your browser to view your database from the console "http://SERVER:PORT/". (the default is: https://127.0.0.1:6363/).
@@ -87,7 +54,6 @@
 from the command line, you can use the [TerminusDB Command Line
 Interface](docs/CLI.md).
 
->>>>>>> 962b9cf6
 <img src="https://assets.terminusdb.com/images/cli-github.gif" width="500px"/>
 
 ## Client
@@ -104,12 +70,8 @@
 The [JavaScript client libraries](https://github.com/terminusdb/terminusdb-client) give you
 assistance with programmatic access.
 
-<<<<<<< HEAD
 The [JavaScript Console](https://github.com/terminusdb/terminusdb-console) allows manipulation 
 of the database using the javascript client fluent syntax.
-=======
-The [TerminusDB Console](https://github.com/terminusdb/terminusdb-dashboard) allows low-code manipulation of the database.
->>>>>>> 962b9cf6
 
 The [Python client libraries](https://github.com/terminusdb/terminusdb-client-python) allows
 you to use a pythonic syntax to query the database.
@@ -128,11 +90,7 @@
 
 ## Changes in this Version
 
-<<<<<<< HEAD
-[Release Notes](RELEASE_NOTES.md)
-=======
 [Release Notes](docs/RELEASE_NOTES.md)
->>>>>>> 962b9cf6
 
 ## Copyright
 
