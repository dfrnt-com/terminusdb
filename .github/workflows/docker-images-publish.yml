name: Publish (AMD64, ARM64)

on:
  workflow_dispatch:  
  workflow_call:

jobs:
  build_amd64:
    uses: ./.github/workflows/docker-amd64-build.yml

  build_arm64:
    uses: ./.github/workflows/docker-arm64-build.yml

  publish:
    needs: [build_amd64, build_arm64]
    runs-on: ubuntu-latest

    steps:
      - name: Checkout repository      
        uses: actions/checkout@v4

      - name: Download AMD64 Image
        uses: actions/download-artifact@v4
        with:
          name: terminusdb-server-snapshot-amd64

      - name: Download AMR64 Image
        uses: actions/download-artifact@v4
        with:
          name: terminusdb-server-snapshot-arm64

      - name: Login to Docker Hub
        uses: docker/login-action@v2
        with:
          username: terminusdb
          password: ${{ secrets.DOCKER_PASS }}

      - name: Set up Docker Buildx
        uses: docker/setup-buildx-action@v2

      - name: Load and push AMD64 images
        run: |
<<<<<<< HEAD
          # Build regular and noroot for amd64
          docker load < terminusdb-server-snapshot-amd64.tar.gz
          docker tag terminusdb/terminusdb-server:local terminusdb/terminusdb-server:dev-amd64-$GITHUB_SHA
          docker push terminusdb/terminusdb-server:dev-amd64-$GITHUB_SHA
          docker build -t terminusdb/terminusdb-server:dev-amd64-noroot-$GITHUB_SHA docker/no-root
          docker push terminusdb/terminusdb-server:dev-amd64-noroot-$GITHUB_SHA
          docker rmi terminusdb/terminusdb-server:local
          # Build regular and noroot for arm64
          docker load < terminusdb-server-snapshot-arm64.tar.gz
          docker tag terminusdb/terminusdb-server:local terminusdb/terminusdb-server:dev-arm64-$GITHUB_SHA
          docker push terminusdb/terminusdb-server:dev-arm64-$GITHUB_SHA
          # Since this is a standard ubuntu-latest, we have to emulate with buildx...
          docker buildx build --platform linux/arm64 \
            --build-arg BASE_IMAGE=terminusdb/terminusdb-server:dev-arm64-$GITHUB_SHA \
            --tag terminusdb/terminusdb-server:dev-arm64-noroot-$GITHUB_SHA \
            --push docker/no-root
=======
          # Load AMD64 base image
          docker load < terminusdb-server-snapshot-amd64.tar.gz
          docker tag terminusdb/terminusdb-server:local terminusdb/terminusdb-server:dev-amd64-$GITHUB_SHA
          docker push terminusdb/terminusdb-server:dev-amd64-$GITHUB_SHA
          
          # Build and push AMD64 noroot image from local
          docker build -t terminusdb/terminusdb-server:dev-amd64-noroot-$GITHUB_SHA docker/no-root
          docker push terminusdb/terminusdb-server:dev-amd64-noroot-$GITHUB_SHA

      - name: Load and push ARM64 images
        run: |
          # Load ARM64 base image
          docker load < terminusdb-server-snapshot-arm64.tar.gz
          docker tag terminusdb/terminusdb-server:local terminusdb/terminusdb-server:dev-arm64-$GITHUB_SHA
          docker push terminusdb/terminusdb-server:dev-arm64-$GITHUB_SHA
          
          # Build and push ARM64 noroot image from local
          docker build -t terminusdb/terminusdb-server:dev-arm64-noroot-$GITHUB_SHA docker/no-root
          docker push terminusdb/terminusdb-server:dev-arm64-noroot-$GITHUB_SHA

      - name: Clean up the local tag
        run: |         
          # Clean up local tag
>>>>>>> 0a270c53
          docker rmi terminusdb/terminusdb-server:local

      - name: Determine image tags to push
        run: |
          # Extract version from GITHUB_REF (e.g., refs/heads/main or refs/tags/v1.2.3)        
          VERSION=$(echo "$GITHUB_REF" | sed -e 's,.*/\(.*\),\1,')

          # Use Docker `dev` tag convention for the main branch
          if [ "$VERSION" == "main" ]; then
            VERSION="dev"
          fi

          # Image identifiers
          LOCAL_IMAGE=terminusdb/terminusdb-server:local
          VERSION_IMAGE=terminusdb/terminusdb-server:$VERSION
          DEV_COMMIT_IMAGE=terminusdb/terminusdb-server:$VERSION-$GITHUB_SHA
          LATEST_IMAGE=terminusdb/terminusdb-server:latest

          TAGS="$VERSION_IMAGE"

          if [ "$VERSION" == "dev" ]; then
            TAGS="${TAGS},${DEV_COMMIT_IMAGE}"
          fi

          # Tag and push the latest image when a version tag is pushed
          # Exclude tags like rc and beta from the latest tag
          if echo "$GITHUB_REF" | grep -q "refs/tags/v" && ! echo "$VERSION" | grep -qE "(rc|beta)"; then
            # Get the major version from the version (e.g., v11 from v11.0.4)
            VERSION_MAJOR=$(echo "$VERSION" | cut -d '.' -f 1)
            TAGS="${TAGS},${LATEST_IMAGE},terminusdb/terminusdb-server:${VERSION_MAJOR}"
          fi

          # Set the tags as an environment variable
          echo "docker_tags=${TAGS}" >> $GITHUB_ENV
          
          # Also create noroot tags
          NOROOT_TAGS="${VERSION}-noroot"
          if [ "$VERSION" == "dev" ]; then
            NOROOT_TAGS="${NOROOT_TAGS},${VERSION}-noroot-$GITHUB_SHA"
          fi
          if echo "$GITHUB_REF" | grep -q "refs/tags/v" && ! echo "$VERSION" | grep -qE "(rc|beta)"; then
            VERSION_MAJOR=$(echo "$VERSION" | cut -d '.' -f 1)
            NOROOT_TAGS="${NOROOT_TAGS},latest-noroot,${VERSION_MAJOR}-noroot"
          fi
          echo "noroot_tags=${NOROOT_TAGS}" >> $GITHUB_ENV

      - name: Create multi-arch image manifests
        run: |
          # Create manifests for standard images
          TAGS="${{ env.docker_tags }}"
          for TAG in ${TAGS//,/ }
          do
              docker buildx imagetools create -t $TAG terminusdb/terminusdb-server:dev-amd64-$GITHUB_SHA terminusdb/terminusdb-server:dev-arm64-$GITHUB_SHA
          done
          
          # Create manifests for noroot images
          NOROOT_TAGS="${{ env.noroot_tags }}"
          for TAG in ${NOROOT_TAGS//,/ }
          do
              docker buildx imagetools create -t terminusdb/terminusdb-server:$TAG terminusdb/terminusdb-server:dev-amd64-noroot-$GITHUB_SHA terminusdb/terminusdb-server:dev-arm64-noroot-$GITHUB_SHA
          done

  trigger_enterprise_build:
    name: Trigger enterprise build
    runs-on: ubuntu-latest
    needs: publish
    if: |
      github.repository == 'terminusdb/terminusdb' &&
      github.event_name == 'push' &&
      github.ref == 'refs/heads/main'

    steps:
      - name: Run
        run: |
          curl https://api.github.com/repos/${{ secrets.ENTERPRISE_REPO_OWNER }}/${{ secrets.ENTERPRISE_REPO }}/dispatches \
            -X POST \
            -H 'Accept: application/vnd.github.everest-preview+json' \
            -u rrooij:${{ secrets.PAT }} -d '{ "event_type": "Trigger from community", "client_payload": {"commit": "${{ github.sha }}" } }'

  trigger_docs_update:
    name: Trigger docs update
    runs-on: ubuntu-latest
    needs: publish
    if: >-
      github.repository == 'terminusdb/terminusdb' &&
      github.event_name == 'push' &&
      startsWith(github.ref, 'refs/tags/v')

    steps:
      - uses: peter-evans/repository-dispatch@v2
        with:
          token: ${{ secrets.PAT }}
          repository: terminusdb/terminusdb-docs
          event-type: update-from-terminusdb
          client-payload: '{"ref": "${{ github.ref }}", "sha": "${{ github.sha }}"}'<|MERGE_RESOLUTION|>--- conflicted
+++ resolved
@@ -40,7 +40,6 @@
 
       - name: Load and push AMD64 images
         run: |
-<<<<<<< HEAD
           # Build regular and noroot for amd64
           docker load < terminusdb-server-snapshot-amd64.tar.gz
           docker tag terminusdb/terminusdb-server:local terminusdb/terminusdb-server:dev-amd64-$GITHUB_SHA
@@ -57,31 +56,6 @@
             --build-arg BASE_IMAGE=terminusdb/terminusdb-server:dev-arm64-$GITHUB_SHA \
             --tag terminusdb/terminusdb-server:dev-arm64-noroot-$GITHUB_SHA \
             --push docker/no-root
-=======
-          # Load AMD64 base image
-          docker load < terminusdb-server-snapshot-amd64.tar.gz
-          docker tag terminusdb/terminusdb-server:local terminusdb/terminusdb-server:dev-amd64-$GITHUB_SHA
-          docker push terminusdb/terminusdb-server:dev-amd64-$GITHUB_SHA
-          
-          # Build and push AMD64 noroot image from local
-          docker build -t terminusdb/terminusdb-server:dev-amd64-noroot-$GITHUB_SHA docker/no-root
-          docker push terminusdb/terminusdb-server:dev-amd64-noroot-$GITHUB_SHA
-
-      - name: Load and push ARM64 images
-        run: |
-          # Load ARM64 base image
-          docker load < terminusdb-server-snapshot-arm64.tar.gz
-          docker tag terminusdb/terminusdb-server:local terminusdb/terminusdb-server:dev-arm64-$GITHUB_SHA
-          docker push terminusdb/terminusdb-server:dev-arm64-$GITHUB_SHA
-          
-          # Build and push ARM64 noroot image from local
-          docker build -t terminusdb/terminusdb-server:dev-arm64-noroot-$GITHUB_SHA docker/no-root
-          docker push terminusdb/terminusdb-server:dev-arm64-noroot-$GITHUB_SHA
-
-      - name: Clean up the local tag
-        run: |         
-          # Clean up local tag
->>>>>>> 0a270c53
           docker rmi terminusdb/terminusdb-server:local
 
       - name: Determine image tags to push
